import httpx
import asyncio
import logging

from typing import Dict, Union

from pydantic import BaseModel
from sentinel.channels.common import OutboundChannel


logger = logging.getLogger(__name__)


DEFAULT_INTERNAL_PRODUCER_QUEUE_SIZE = 1000
DEFAULT_HEADERS = {
    "Accept": "application/json",
    "Content-Type": "application/json",
}


class OutboundHTTPChannel(OutboundChannel):
    """
    Outbound HTTP/REST Channel
    """

    def __init__(
        self,
        name: str,
        record_type: str,
        endpoint: str,
        token: str,
        chain_id: str,
        network: str,
        **kwargs,
    ) -> None:
        """
        Outbound HTTP/REST Channel Init
        """
        super().__init__(name, record_type, **kwargs)
        self._endpoint = endpoint
        self._token = token
        self._chain_id = chain_id
        self._network = network

        self.msg_queue = asyncio.Queue(maxsize=DEFAULT_INTERNAL_PRODUCER_QUEUE_SIZE)

        self._headers = DEFAULT_HEADERS.copy()
        self._headers["Authorization"] = f"Bearer {self._token}"

    async def run(self) -> None:
        """
<<<<<<< HEAD
        Run Inbound HTTP/REST Channel Processing
        """        

=======
        Run Outbound HTTP/REST Channel Processing
        """
>>>>>>> fa897b03
        logger.info(f"{self.name} -> Starting channel for publishing messages to events channel: {self.name}")
        endpoint_url = self._endpoint + "/api/v1/event"

        while True:
            msg = await self.msg_queue.get()
            query = {"events": [msg]}
            
            async with httpx.AsyncClient(verify=False) as httpx_async_client:
                response = await httpx_async_client.post(url=endpoint_url, headers=self._headers, json=query)
<<<<<<< HEAD
                if response.status_code != 200:
                    logger.error(
                        f"Message publishing error, status code: {response.status_code}, "
                        + f"response: {response.content}, query: {query}"
                    )
                else:
                    logger.debug(f"{response}")

                    content = response.json()
                    if content.get("count", 0) != 1:
                        logger.error(f"Publishing event failed, status code: {response.status_code}, " \
                                     + f"response content: {content}")
=======
                match response.status_code:
                    case 200:
                        # The event sent successfully, check the number of accepted events
                        content = response.json()
                        if content.get("count", 0) != 1:
                            logger.error(
                                f"Publishing HTTP event failed, status code: {response.status_code}, "
                                + f"response: {content}, query: {query}"
                            )
                    case _:
                        logger.error(
                            f"Publishing HTTP Event failed, status code: {response.status_code}, "
                            + f"response: {response.content}, query: {query}"
                        )
>>>>>>> fa897b03

    async def send(self, msg: Union[Dict, BaseModel]) -> None:
        """
        Send message to in-process Queue
        """
        if isinstance(msg, Dict):
            msg = self.record_type(**msg)

        if isinstance(msg, self.record_type):
            await self.msg_queue.put(msg.model_dump(exclude_none=True))
        else:
            raise RuntimeError(f"Unknown message type, type: {type(msg)}, " + "supported: Dict or pydantic.BaseModel")<|MERGE_RESOLUTION|>--- conflicted
+++ resolved
@@ -49,14 +49,9 @@
 
     async def run(self) -> None:
         """
-<<<<<<< HEAD
         Run Inbound HTTP/REST Channel Processing
         """        
 
-=======
-        Run Outbound HTTP/REST Channel Processing
-        """
->>>>>>> fa897b03
         logger.info(f"{self.name} -> Starting channel for publishing messages to events channel: {self.name}")
         endpoint_url = self._endpoint + "/api/v1/event"
 
@@ -66,22 +61,9 @@
             
             async with httpx.AsyncClient(verify=False) as httpx_async_client:
                 response = await httpx_async_client.post(url=endpoint_url, headers=self._headers, json=query)
-<<<<<<< HEAD
-                if response.status_code != 200:
-                    logger.error(
-                        f"Message publishing error, status code: {response.status_code}, "
-                        + f"response: {response.content}, query: {query}"
-                    )
-                else:
-                    logger.debug(f"{response}")
-
-                    content = response.json()
-                    if content.get("count", 0) != 1:
-                        logger.error(f"Publishing event failed, status code: {response.status_code}, " \
-                                     + f"response content: {content}")
-=======
                 match response.status_code:
                     case 200:
+                        logger.debug(f"{response}")
                         # The event sent successfully, check the number of accepted events
                         content = response.json()
                         if content.get("count", 0) != 1:
@@ -94,7 +76,6 @@
                             f"Publishing HTTP Event failed, status code: {response.status_code}, "
                             + f"response: {response.content}, query: {query}"
                         )
->>>>>>> fa897b03
 
     async def send(self, msg: Union[Dict, BaseModel]) -> None:
         """
