import time
import logging

from typing import List

from web3 import Web3
from web3.eth import AsyncEth

import datetime

from sentinel.processes.block import BlockDetector
from sentinel.models.event import Event, Blockchain
from sentinel.models.transaction import Transaction

logger = logging.getLogger(__name__)
db_name = "address"


class BalanceMonitor(BlockDetector):
    async def init(self):
        logger.info("User defined init process started")
        addresses: list = self.databases[db_name].all()
        self.balances = {a: 0 for a in addresses}

        self.decimals = 10 ** self.parameters.get("decimals", 18)
        self.threshold = self.parameters.get("balance_threshold", 10000000000000000000000)
        logger.info(f"Using balance threshold: {self.threshold} ({self.threshold / self.decimals})")

        rpc_url = self.parameters.get("rpc")
        self.w3 = Web3(Web3.AsyncHTTPProvider(rpc_url), modules={"eth": (AsyncEth,)}, middlewares=[])

        self.balances = {a: await self.check_addr(a,None) for a in addresses}
        for addr, bal in self.balances.items():
            logger.info(f"Initial balance value: {addr}: {bal} ({bal / self.decimals})")
            await self.send_notification(addr, bal, None)


    async def ask_balance(self, addr: str) -> int:
        balance = await self.w3.eth.get_balance(self.w3.to_checksum_address(addr))
        # cache
        self.balances[addr] = balance
        logger.debug("Balance: %s: %.4f", addr, balance)
        return balance

    def get_balance(self, addr):
        return self.balances[addr]

    async def check_addr(self, addr, tx):
        balance = await self.ask_balance(addr)        
        logger.info(f"BALANCE: {addr}: {balance} ({balance / self.decimals})")
        
        if tx is not None: 
            tx_hash = tx.hash
            block_number = tx.block.number
        else:
            tx_hash = ""
            block_number = ""

        if balance <= self.threshold:
            logger.warn(
                "Balance below threshold: %s: %.4f =< %.4f (block=%s: tx=%s)",
                addr,
                balance / self.decimals,
                self.threshold / self.decimals,
                block_number,
                tx_hash,
            )
            await self.send_notification(addr, balance, tx)
        
        # return balance    
        return balance

    async def on_block(self, transactions: List[Transaction]) -> None:

        detected = False
        for tx in transactions:
            # ignore transactions not to our address
            addr_from = self.databases[db_name].exists(tx.from_address)
            addr_to = self.databases[db_name].exists(tx.to_address)
            if addr_from:
                logger.info(f"Detected: {addr_from}")
                await self.check_addr(tx.from_address, tx)
                detected = True
            if addr_to:
                logger.info(f"Detected: {addr_to}")
                await self.check_addr(tx.to_address, tx)
                detected = True

        if not detected:
            logger.info("Block: %s", tx.block.number)

    async def send_notification(self, addr: str, balance: int, tx: Transaction) -> None:
        logger.info(f"-------------------------> Event: {addr}, {balance}, {tx}")
        if tx is not None:
            tx_ts = tx.block.timestamp
            tx_hash = tx.hash
            tx_from = tx.from_address
            tx_to = tx.to_address
            tx_value = tx.value
        else:
            tx_ts = 1000 #datetime.datetime.timestamp(datetime.datetime.now())*1000
            tx_hash = ""
            tx_from = ""
            tx_to = ""
            tx_value = ""

        await self.channels["events"].send(
            Event(
                did=self.detector_name,
                type="balance_change",
                severity=0.35,
                # sid = "ext:sentinel",
<<<<<<< HEAD
                ts = tx_ts,
=======
                ts=transaction.block.timestamp if transaction else int(time.time() * 1000),
>>>>>>> f0191f06
                blockchain=Blockchain(
                    network=self.parameters["network"],
                    chain_id=str(self.parameters["chain_id"]),
                ),
                metadata={
<<<<<<< HEAD
                    "tx_hash": tx_hash,
                    "tx_from": tx_from,
                    "tx_to": tx_to,
                    "value": tx_value,
=======
                    "tx_hash": transaction.hash if transaction else "",
                    "tx_from": transaction.from_address if transaction else "",
                    "tx_to": transaction.to_address if transaction else "",
                    "value": transaction.value  if transaction else "",
>>>>>>> f0191f06
                    "monitored_contract": addr,
                    "balance": balance,
                    "threshold": self.threshold,
                    "desc": f"Balance Change below threshold ({balance / self.decimals}, {self.threshold / self.decimals})",
                },
            )
        )<|MERGE_RESOLUTION|>--- conflicted
+++ resolved
@@ -98,7 +98,7 @@
             tx_to = tx.to_address
             tx_value = tx.value
         else:
-            tx_ts = 1000 #datetime.datetime.timestamp(datetime.datetime.now())*1000
+            tx_ts = int(time.time() * 1000)
             tx_hash = ""
             tx_from = ""
             tx_to = ""
@@ -110,27 +110,16 @@
                 type="balance_change",
                 severity=0.35,
                 # sid = "ext:sentinel",
-<<<<<<< HEAD
-                ts = tx_ts,
-=======
-                ts=transaction.block.timestamp if transaction else int(time.time() * 1000),
->>>>>>> f0191f06
+                ts = tx_ts,               
                 blockchain=Blockchain(
                     network=self.parameters["network"],
                     chain_id=str(self.parameters["chain_id"]),
                 ),
                 metadata={
-<<<<<<< HEAD
                     "tx_hash": tx_hash,
                     "tx_from": tx_from,
                     "tx_to": tx_to,
                     "value": tx_value,
-=======
-                    "tx_hash": transaction.hash if transaction else "",
-                    "tx_from": transaction.from_address if transaction else "",
-                    "tx_to": transaction.to_address if transaction else "",
-                    "value": transaction.value  if transaction else "",
->>>>>>> f0191f06
                     "monitored_contract": addr,
                     "balance": balance,
                     "threshold": self.threshold,
